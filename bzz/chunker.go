--- conflicted
+++ resolved
@@ -320,13 +320,8 @@
 	case <-chunk.C: // bells are ringing, data have been delivered
 		dpaLogger.Debugf("chunk data received for %x", chunk.Key[:4])
 	}
-<<<<<<< HEAD
 	if len(chunk.SData) == 0 {
-		dpaLogger.Debugf("No payload.")
-=======
-	if len(chunk.Data) == 0 {
 		dpaLogger.Debugf("No payload in %x.", chunk.Key)
->>>>>>> b0d7fa2c
 		return 0, notFound
 	}
 	chunk.Size = int64(binary.LittleEndian.Uint64(chunk.SData[0:8]))
