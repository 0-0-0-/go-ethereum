--- conflicted
+++ resolved
@@ -40,11 +40,6 @@
 	panic("called")
 }
 
-<<<<<<< HEAD
-=======
-type namedByteType byte
-
->>>>>>> ce239333
 var (
 	_ = Encoder(&testEncoder{})
 	_ = Encoder(byteEncoder(0))
